--- conflicted
+++ resolved
@@ -9,8 +9,5 @@
 
 from .signal import (Signal, EpicsSignal)
 from .positioner import (EpicsMotor, PVPositioner)
-<<<<<<< HEAD
 from .areadetector import (AreaDetector, )
-=======
-from .scaler import EpicsScaler
->>>>>>> bd0e5d8b
+from .scaler import EpicsScaler